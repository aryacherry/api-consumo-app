--- conflicted
+++ resolved
@@ -1,55 +1,34 @@
 import Receita from '../models/Receita.js';
 import { supabase } from '../supabase/client.js';
-<<<<<<< HEAD
 import Subtema from '../models/Subtemas.js';
 import { TEMAS_VALIDOS } from '../utils/temas_validos.js';
-=======
->>>>>>> 7cd6c4b5
 import multer from 'multer';
 
 class ReceitaController {
     async create(req, res) {
         let imageUrls = [];
-
         try {
-            if (!req.body.titulo || !req.body.conteudo || !req.body.idUsuario) {
-                throw new Error('Campos obrigatórios: titulo, conteudo e idUsuario');
+            if (!req.body.titulo || !req.body.conteudo || !req.body.idUsuario || !req.body.tema) {
+                throw new Error('Campos obrigatórios: titulo, conteudo, idUsuario e tema');
             }
 
-            // Primeiro, vamos verificar se o email existe na tabela de usuários
             const { data: usuario, error: userError } = await supabase
                 .from('usuarios')
                 .select('email')
                 .eq('email', req.body.idUsuario)
                 .single();
 
-<<<<<<< HEAD
-            // Validar dados obrigatórios
-            if (!req.body.Titulo || !req.body.Conteudo) {
-                throw new Error('Campos obrigatórios: Titulo, Conteudo e nomeusu');
-=======
             if (userError || !usuario) {
                 throw new Error('Usuário não encontrado');
->>>>>>> 7cd6c4b5
             }
 
             const novaReceita = {
-<<<<<<< HEAD
-                "titulo": req.body.Titulo,      // Exatamente como está no banco
-                "conteudo": req.body.Conteudo,  // Exatamente como está no banco
-                "isVerify": false,
-                "idUsuario": req.body.idUsuario,
-                "dataCriacao": new Date(),
-                "ultimaAlteracao": new Date(),            // Exatamente como está no banco
-                //"nomeusu": req.body.nomeusu     // Exatamente como está no banco
-=======
                 titulo: req.body.titulo,
                 conteudo: req.body.conteudo,
                 isVerify: false,
                 idUsuario: req.body.idUsuario,
                 dataCriacao: new Date().toISOString(),
                 ultimaAlteracao: new Date().toISOString()
->>>>>>> 7cd6c4b5
             };
 
             const { data: receitaData, error: receitaError } = await supabase
@@ -60,58 +39,28 @@
 
             if (receitaError) throw receitaError;
 
-<<<<<<< HEAD
-            const tema = req.body.tema;
-
-            if (!tema) {
-                throw new Error('Campo "tema" é obrigatório');
-            }
-
-            // Criação subtema
+            // Validação e inserção dos subtemas
             const subtemas = new Subtema(req.body.subtema);
             const resultSubtemas = await subtemas.validate();
 
-            const correlacaoReceitasData = resultSubtemas.subtemasExistentes.map(subtema => {
-                return {
-                    idReceita: receitaData.id,    
-                    subtema: subtema,              
-                    tema: req.body.tema,          
-                };
-            });
+            const correlacaoReceitasData = resultSubtemas.subtemasExistentes.map(subtema => ({
+                idReceita: receitaData.id,
+                subtema: subtema,
+                tema: req.body.tema
+            }));
 
             if (correlacaoReceitasData.length > 0) {
                 const { error: correlacaoError } = await supabase
                     .from('correlacaoReceitas')
                     .insert(correlacaoReceitasData);
 
-                if (correlacaoError) {
-                    console.log('Erro ao inserir subtemas:', correlacaoError);
-                    throw correlacaoError;
-                }
-            } else {
-                console.log('Nenhum subtema válido para inserir.');
-            }
-
-            const { data: subtemasAssociados, error: erroSubtemas } = await supabase
-                .from('correlacaoReceitas')
-                .select('subtema')
-                .eq('idReceita', receitaData.id);
-
-            if (erroSubtemas) {
-                throw erroSubtemas;
+                if (correlacaoError) throw correlacaoError;
             }
 
             // Upload das imagens
             if (req.files?.length > 0) {
                 for (const file of req.files) {
-                    const fileName = `${receitaData.Id}-${Date.now()}-${file.originalname}`;
-
-=======
-            if (req.files?.length > 0) {
-                for (const file of req.files) {
                     const fileName = `${receitaData.id}-${Date.now()}-${file.originalname}`;
-                    
->>>>>>> 7cd6c4b5
                     const { data: uploadData, error: uploadError } = await supabase.storage
                         .from('fotosReceitas')
                         .upload(fileName, file.buffer, {
@@ -140,15 +89,11 @@
 
             return res.status(201).json({
                 message: 'Receita criada com sucesso',
-<<<<<<< HEAD
                 data: {
                     ...receitaData,
-                    subtemas: subtemasAssociados.map(item => item.subtema),  // Adiciona os subtemas associados
+                    subtemas: correlacaoReceitasData.map(item => item.subtema),
                     imagens: imageUrls
                 }
-=======
-                data: { ...receitaData, fotos: imageUrls }
->>>>>>> 7cd6c4b5
             });
 
         } catch (e) {
@@ -166,12 +111,8 @@
         try {
             const { data: receitas, error: receitasError } = await supabase
                 .from('receitas')
-<<<<<<< HEAD
-                .select('*, correlacaoReceitas(subtema)');
-=======
-                .select('*')
+                .select('*, correlacaoReceitas(subtema)')
                 .order('dataCriacao', { ascending: false });
->>>>>>> 7cd6c4b5
 
             if (receitasError) throw receitasError;
 
@@ -181,15 +122,7 @@
                     .select('*')
                     .eq('id', receita.id);
 
-<<<<<<< HEAD
-                const imagem = data && data[0] ?
-                    supabase.storage
-                        .from('fotosReceitas')
-                        .getPublicUrl(data[0].name).data.publicUrl
-                    : null;
-=======
                 if (fotosError) throw fotosError;
->>>>>>> 7cd6c4b5
 
                 return {
                     ...receita,
@@ -203,298 +136,8 @@
         }
     }
 
-    async getById(req, res) {
-        try {
-            const { data: receita, error: receitaError } = await supabase
-                .from('receitas')
-                .select('*')
-                .eq('id', req.params.id)
-                .single();
+    // Resto dos métodos...
 
-            if (receitaError) throw receitaError;
-            if (!receita) return handleError(res, 'Receita não encontrada', 404);
-
-            const { data: fotos, error: fotosError } = await supabase
-                .from('fotosReceitas')
-                .select('*')
-                .eq('id', receita.id);
-
-<<<<<<< HEAD
-            // Gerar URLs públicas
-            const imagens = arquivos ? arquivos.map(arquivo =>
-                supabase.storage
-                    .from('fotosReceitas')
-                    .getPublicUrl(arquivo.name).data.publicUrl
-            ) : [];
-=======
-            if (fotosError) throw fotosError;
->>>>>>> 7cd6c4b5
-
-            return res.json({
-                ...receita,
-                fotos: fotos || []
-            });
-        } catch (e) {
-            return handleError(res, e.message);
-        }
-    }
-
-    async update(req, res) {
-        let imageUrls = [];
-        try {
-            console.log('1. Body recebido:', req.body);
-            console.log('2. Files recebidos:', req.files?.length);
-    
-            // Validação dos dados recebidos
-            if (!req.body.titulo && !req.body.conteudo && !req.files?.length) {
-                return handleError(res, 'Nenhum dado para atualizar foi fornecido', 400);
-            }
-    
-            const { data: receita, error: findError } = await supabase
-                .from('receitas')
-                .select('*')
-                .eq('id', req.params.id)
-                .single();
-    
-            if (findError || !receita) {
-                return handleError(res, 'Receita não encontrada', 404);
-            }
-    
-            // Se existem novas fotos
-            if (req.files?.length > 0) {
-<<<<<<< HEAD
-                console.log('3. Processando novas imagens');
-
-                // Listar imagens antigas
-                const { data: arquivosAntigos } = await supabase.storage
-=======
-                // Deletar fotos antigas
-                const { data: fotosAntigas } = await supabase
->>>>>>> 7cd6c4b5
-                    .from('fotosReceitas')
-                    .select('*')
-                    .eq('id', req.params.id);
-    
-                if (fotosAntigas?.length > 0) {
-                    for (const foto of fotosAntigas) {
-                        const fileName = foto.url.split('/fotosReceitas/').pop();
-                        await supabase.storage
-                            .from('fotosReceitas')
-                            .remove([fileName]);
-                    }
-    
-                    await supabase
-                        .from('fotosReceitas')
-                        .delete()
-                        .eq('id', req.params.id);
-                }
-    
-                // Upload novas fotos
-                for (const file of req.files) {
-<<<<<<< HEAD
-                    const fileName = `${receita.Id}-${Date.now()}-${file.originalname}`;
-
-                    const { error: uploadError } = await supabase.storage
-=======
-                    const fileName = `${receita.id}-${Date.now()}-${file.originalname}`;
-                    
-                    const { data: uploadData, error: uploadError } = await supabase.storage
->>>>>>> 7cd6c4b5
-                        .from('fotosReceitas')
-                        .upload(fileName, file.buffer, {
-                            contentType: file.mimetype
-                        });
-    
-                    if (uploadError) throw uploadError;
-    
-                    const { data: { publicUrl } } = supabase.storage
-                        .from('fotosReceitas')
-                        .getPublicUrl(fileName);
-    
-                    const { error: fotoError } = await supabase
-                        .from('fotosReceitas')
-                        .insert({
-                            idFoto: Date.now(),
-                            id: receita.id,
-                            url: publicUrl,
-                            createdAt: new Date().toISOString()
-                        });
-    
-                    if (fotoError) throw fotoError;
-                    imageUrls.push(publicUrl);
-                }
-            }
-    
-            // Atualiza dados da receita
-            const dadosAtualizados = {
-                titulo: req.body.titulo || receita.titulo,
-                conteudo: req.body.conteudo || receita.conteudo,
-                isVerify: receita.isVerify,
-                idUsuario: receita.idUsuario,
-                verifyBy: receita.verifyBy,
-                dataCriacao: receita.dataCriacao,
-                ultimaAlteracao: new Date().toISOString()
-            };
-    
-            const { data: receitaAtualizada, error: updateError } = await supabase
-                .from('receitas')
-                .update(dadosAtualizados)
-                .eq('id', req.params.id)
-                .select()
-                .single();
-    
-            if (updateError) throw updateError;
-<<<<<<< HEAD
-
-            console.log('5. Receita atualizada com sucesso');
-
-            // 5. Gerenciar subtemas
-            const subtemas = new Subtema(req.body.subtemas);
-            const resultSubtemas = await subtemas.validate();
-
-            // 6. Deletar subtemas que não existem mais
-            await supabase
-                .from('correlacaoReceitas')
-                .delete()
-                .eq('idReceita', req.params.codigo)
-                .not('subtema', 'in', `(${resultSubtemas.subtemasExistentes.map(st => `'${st}'`).join(',')})`);
-
-            // 7. Inserir novos subtemas
-            for (const subtema of resultSubtemas.subtemasExistentes) {
-                const { error: insertError } = await supabase
-                    .from('correlacaoReceitas')
-                    .insert([{ idReceita: req.params.codigo, subtema }]);
-
-                if (insertError) throw insertError;
-            }
-
-=======
-    
->>>>>>> 7cd6c4b5
-            return res.json({
-                message: 'Receita atualizada com sucesso',
-                data: { ...receitaAtualizada, fotos: imageUrls }
-            });
-    
-        } catch (e) {
-            console.error('Erro completo:', e);
-            if (imageUrls.length > 0) {
-                for (const url of imageUrls) {
-                    const fileName = url.split('/fotosReceitas/').pop();
-                    await supabase.storage.from('fotosReceitas').remove([fileName]);
-                }
-            }
-            return handleError(res, e.message);
-        }
-    }
-
-
-    async delete(req, res) {
-        try {
-            const { data: receita, error: findError } = await supabase
-                .from('receitas')
-                .select('*')
-                .eq('id', req.params.id)
-                .single();
-    
-            if (findError || !receita) {
-                return handleError(res, 'Receita não encontrada', 404);
-            }
-    
-            // Primeiro, buscar todas as fotos da receita
-            const { data: fotos, error: fotosError } = await supabase
-                .from('fotosReceitas')
-                .select('*')  // Alterado de 'url' para '*' para pegar todos os dados
-                .eq('id', req.params.id);
-    
-            if (fotosError) throw fotosError;
-    
-            // Se existem fotos, deletar do bucket e da tabela
-            if (fotos?.length > 0) {
-                for (const foto of fotos) {
-                    // Extrair o nome do arquivo da URL
-                    const fileName = foto.url.split('/fotosReceitas/').pop();
-                    
-                    console.log('Tentando deletar arquivo:', fileName);
-    
-                    const { error: deleteStorageError } = await supabase.storage
-                        .from('fotosReceitas')
-                        .remove([fileName]);
-    
-                    if (deleteStorageError) {
-                        console.error('Erro ao deletar arquivo:', deleteStorageError);
-                        throw deleteStorageError;
-                    }
-                }
-    
-                // Deletar registros da tabela fotosReceitas
-                const { error: deleteFotosError } = await supabase
-                    .from('fotosReceitas')
-                    .delete()
-                    .eq('id', req.params.id);
-    
-                if (deleteFotosError) throw deleteFotosError;
-            }
-<<<<<<< HEAD
-
-            // 4. Deletar as associações de subtemas
-            const { error: deleteSubtemaError } = await supabase
-                .from('correlacaoReceitas')
-                .delete()
-                .eq('idReceita', req.params.codigo);
-
-            if (deleteSubtemaError) throw deleteSubtemaError;
-
-            // 5. Deletar a receita
-=======
-    
-            // Por fim, deletar a receita
->>>>>>> 7cd6c4b5
-            const { error: deleteError } = await supabase
-                .from('receitas')
-                .delete()
-                .eq('id', req.params.id);
-    
-            if (deleteError) throw deleteError;
-    
-            return res.json({
-                message: 'Receita e fotos deletadas com sucesso'
-            });
-    
-        } catch (e) {
-            console.error('Erro completo:', e);
-            return handleError(res, e.message);
-        }
-    }
-
-    async verify(req, res) {
-        try {
-            if (!req.body.verifyBy) {
-                return handleError(res, 'Campo verifyBy é obrigatório', 400);
-            }
-
-            const { data: receita, error } = await supabase
-                .from('receitas')
-                .update({
-                    isVerify: true,
-                    verifyBy: req.body.verifyBy,
-                    ultimaAlteracao: new Date().toISOString()
-                })
-                .eq('id', req.params.id)
-                .select()
-                .single();
-
-            if (error) throw error;
-            if (!receita) return handleError(res, 'Receita não encontrada', 404);
-
-            return res.json({
-                message: 'Receita verificada com sucesso',
-                data: receita
-            });
-        } catch (e) {
-            return handleError(res, e.message);
-        }
-    }
 }
 
 function handleError(res, detail = 'Ocorreu um erro.', status = 500) {
