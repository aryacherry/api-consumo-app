import Receita from '../models/Receita.js';
import { supabase } from '../supabase/client.js';
import Subtema from '../models/Subtemas.js';
import { TEMAS_VALIDOS } from '../utils/temas_validos.js';
import multer from 'multer';

class ReceitaController {
    async create(req, res) {
        try {
            if (!req.body.titulo || !req.body.conteudo || !req.body.idUsuario || !req.body.tema || !req.body.subtema) {
                throw new Error('Campos obrigatórios: titulo, conteudo, idUsuario, tema e subtema');
            }

            const { data: usuario, error: userError } = await supabase
                .from('usuarios')
                .select('email')
                .eq('email', req.body.idUsuario)
                .single();

            if (userError || !usuario) {
                throw new Error('Usuário não encontrado');
            }

            const novaReceita = {
                titulo: req.body.titulo,
                conteudo: req.body.conteudo,
                isVerify: false,
                idUsuario: req.body.idUsuario,
                dataCriacao: new Date().toISOString(),
                ultimaAlteracao: new Date().toISOString()
            };

            const { data: receitaData, error: receitaError } = await supabase
                .from('receitas')
                .insert([novaReceita])
                .select()
                .single();

            if (receitaError) throw receitaError;

            const tema = req.body.tema;
            const subtemas = Array.isArray(req.body.subtema) ? req.body.subtema : [req.body.subtema];

            for (const subtema of subtemas) {
                const { data: subtemaData, error: subtemaError } = await supabase
                    .from('subTema')
                    .select('*')
                    .eq('descricao', subtema)
                    .single();

                if (subtemaError && subtemaError.code !== 'PGRST116') throw subtemaError;

                if (!subtemaData) {
                    const { error: createSubtemaError } = await supabase
                        .from('subTema')
                        .insert({ descricao: subtema });

                    if (createSubtemaError) throw createSubtemaError;
                }

                const { data: temaSubtemaData, error: temaSubtemaError } = await supabase
                    .from('temaSubtema')
                    .select('*')
                    .eq('tema', tema)
                    .eq('subtema', subtema)
                    .single();

                if (temaSubtemaError && temaSubtemaError.code !== 'PGRST116') throw temaSubtemaError;
<<<<<<< HEAD

                if (!temaSubtemaData) {
                    const { error: createTemaSubtemaError } = await supabase
                        .from('temaSubtema')
                        .insert({ tema, subtema });

                    if (createTemaSubtemaError) throw createTemaSubtemaError;
                }

                const { error: correlacaoError } = await supabase
                    .from('correlacaoReceitas')
                    .insert({
                        idReceita: receitaData.id,
                        tema,
                        subtema
                    });

                if (correlacaoError) throw correlacaoError;
            }

            // Upload das imagens
            if (req.files?.length > 0) {
                for (const file of req.files) {
                    const fileName = `${receitaData.id}-${Date.now()}-${file.originalname}`;
                    const { error: uploadError } = await supabase.storage
                        .from('fotosReceitas')
                        .upload(fileName, file.buffer, {
                            contentType: file.mimetype
                        });
=======
>>>>>>> 9908dd8d

                if (!temaSubtemaData) {
                    const { error: createTemaSubtemaError } = await supabase
                        .from('temaSubtema')
                        .insert({ tema, subtema });

                    if (createTemaSubtemaError) throw createTemaSubtemaError;
                }

                const { error: correlacaoError } = await supabase
                    .from('correlacaoReceitas')
                    .insert({
                        idReceita: receitaData.id,
                        tema,
                        subtema
                    });

                if (correlacaoError) throw correlacaoError;
            }

            return res.status(201).json({
                message: 'Receita criada com sucesso',
<<<<<<< HEAD
                data: {
                    ...receitaData,
                    fotos: imageUrls
                }
=======
                data: receitaData
>>>>>>> 9908dd8d
            });

        } catch (e) {
            return handleError(res, e.message);
        }
    }


    async getAll(req, res) {
        try {
            const { data: receitas, error: receitasError } = await supabase
                .from('receitas')
                .select('*, correlacaoReceitas(subtema)')
                .order('dataCriacao', { ascending: false });

            if (receitasError) throw receitasError;

            const receitasComFotos = await Promise.all(receitas.map(async (receita) => {
                const { data: fotos, error: fotosError } = await supabase
                    .from('fotosReceitas')
                    .select('*')
                    .eq('id', receita.id);

                if (fotosError) throw fotosError;

                return {
                    ...receita,
                    fotos: fotos || []
                };
            }));

            return res.json(receitasComFotos);
        } catch (e) {
            return handleError(res, e.message);
        }
    }

    async getById(req, res) {
        try {
            const { data: receita, error: receitaError } = await supabase
                .from('receitas')
                .select(`
                    *, 
                    correlacaoReceitas(subtema),
                    ingredientes (
                        *
                    )
                    `
                )
                .eq('id', req.params.id)
                .single();

            if (receitaError) throw receitaError;
            if (!receita) return handleError(res, 'Receita não encontrada', 404);

            const { data: fotos, error: fotosError } = await supabase
                .from('fotosReceitas')
                .select('*')
                .eq('id', receita.id);

            if (fotosError) throw fotosError;

            return res.json({
                ...receita,
                fotos: fotos || []
            });
        } catch (e) {
            return handleError(res, e.message);
        }
    }

    async update(req, res) {
        let imageUrls = [];
        try {
            console.log('1. Body recebido:', req.body);
            console.log('2. Files recebidos:', req.files?.length);

            // Validação dos dados recebidos
            if (!req.body.titulo && !req.body.conteudo && !req.files?.length) {
                return handleError(res, 'Nenhum dado para atualizar foi fornecido', 400);
            }

            const { data: receita, error: findError } = await supabase
                .from('receitas')
                .select('*')
                .eq('id', req.params.id)
                .single();

            if (findError || !receita) {
                return handleError(res, 'Receita não encontrada', 404);
            }

            // Buscar tema atual da receita
            const { data: correlacao, error: correlacaoError } = await supabase
                .from('correlacaoReceitas')
                .select('tema')
                .eq('idReceita', req.params.id)
                .single();

            if (correlacaoError) {
                throw new Error('Erro ao buscar tema atual da receita');
            }

            // Define tema atualizado
            const temaAtualizado = req.body.tema || correlacao.tema;

            // Atualizar subtemas, se fornecidos
            if (req.body.subtema && Array.isArray(req.body.subtema)) {
                // Remover subtemas antigos 
                await supabase
                    .from('correlacaoReceitas')
                    .delete()
                    .eq('idReceita', req.params.id);

                // Adicionar os novos subtemas
                const correlacaoReceitasData = req.body.subtema.map(subtema => ({
                    idReceita: receita.id,
                    subtema: subtema,
                    tema: temaAtualizado
                }));

                if (correlacaoReceitasData.length > 0) {
                    const { error: correlacaoError } = await supabase
                        .from('correlacaoReceitas')
                        .insert(correlacaoReceitasData);

                    if (correlacaoError) throw correlacaoError;
                }
            }

            // Se existem novas fotos
            if (req.files?.length > 0) {
                // Deletar fotos antigas
                const { data: fotosAntigas } = await supabase
                    .from('fotosReceitas')
                    .select('*')
                    .eq('id', req.params.id);

                if (fotosAntigas?.length > 0) {
                    for (const foto of fotosAntigas) {
                        const fileName = foto.url.split('/fotosReceitas/').pop();
                        await supabase.storage
                            .from('fotosReceitas')
                            .remove([fileName]);
                    }

                    await supabase
                        .from('fotosReceitas')
                        .delete()
                        .eq('id', req.params.id);
                }

                // Upload novas fotos
                for (const file of req.files) {
                    const fileName = `${receita.id}-${Date.now()}-${file.originalname}`;

                    const { data: uploadData, error: uploadError } = await supabase.storage
                        .from('fotosReceitas')
                        .upload(fileName, file.buffer, {
                            contentType: file.mimetype
                        });

                    if (uploadError) throw uploadError;

                    const { data: { publicUrl } } = supabase.storage
                        .from('fotosReceitas')
                        .getPublicUrl(fileName);

                    const { error: fotoError } = await supabase
                        .from('fotosReceitas')
                        .insert({
                            idFoto: Date.now(),
                            id: receita.id,
                            url: publicUrl,
                            createdAt: new Date().toISOString()
                        });

                    if (fotoError) throw fotoError;
                    imageUrls.push(publicUrl);
                }
            }

            // Atualiza dados da receita
            const dadosAtualizados = {
                titulo: req.body.titulo || receita.titulo,
                conteudo: req.body.conteudo || receita.conteudo,
                isVerify: receita.isVerify,
                idUsuario: receita.idUsuario,
                verifyBy: receita.verifyBy,
                dataCriacao: receita.dataCriacao,
                ultimaAlteracao: new Date().toISOString()
            };

            const { data: receitaAtualizada, error: updateError } = await supabase
                .from('receitas')
                .update(dadosAtualizados)
                .eq('id', req.params.id)
                .select()
                .single();

            if (updateError) throw updateError;

            return res.json({
                message: 'Receita atualizada com sucesso',
                data: { ...receitaAtualizada, fotos: imageUrls }
            });

        } catch (e) {
            console.error('Erro completo:', e);
            if (imageUrls.length > 0) {
                for (const url of imageUrls) {
                    const fileName = url.split('/fotosReceitas/').pop();
                    await supabase.storage.from('fotosReceitas').remove([fileName]);
                }
            }
            return handleError(res, e.message);
        }
    }


    async delete(req, res) {
        try {
            const { data: receita, error: findError } = await supabase
                .from('receitas')
                .select('*')
                .eq('id', req.params.id)
                .single();

            if (findError || !receita) {
                return handleError(res, 'Receita não encontrada', 404);
            }

            // Primeiro, buscar todas as fotos da receita
            const { data: fotos, error: fotosError } = await supabase
                .from('fotosReceitas')
                .select('*')  // Alterado de 'url' para '*' para pegar todos os dados
                .eq('id', req.params.id);

            if (fotosError) throw fotosError;

            // Se existem fotos, deletar do bucket e da tabela
            if (fotos?.length > 0) {
                for (const foto of fotos) {
                    // Extrair o nome do arquivo da URL
                    const fileName = foto.url.split('/fotosReceitas/').pop();

                    console.log('Tentando deletar arquivo:', fileName);

                    const { error: deleteStorageError } = await supabase.storage
                        .from('fotosReceitas')
                        .remove([fileName]);

                    if (deleteStorageError) {
                        console.error('Erro ao deletar arquivo:', deleteStorageError);
                        throw deleteStorageError;
                    }
                }

                // Deletar registros da tabela fotosReceitas
                const { error: deleteFotosError } = await supabase
                    .from('fotosReceitas')
                    .delete()
                    .eq('id', req.params.id);

                if (deleteFotosError) throw deleteFotosError;
            }

            // Por fim, deletar a receita
            const { error: deleteError } = await supabase
                .from('receitas')
                .delete()
                .eq('id', req.params.id);

            if (deleteError) throw deleteError;

            return res.json({
                message: 'Receita e fotos deletadas com sucesso'
            });

        } catch (e) {
            console.error('Erro completo:', e);
            return handleError(res, e.message);
        }
    }

    async verify(req, res) {
        try {
            const verifyBy = req.body.verifyBy;
            const id = req.params.id;

            if (!verifyBy) {
                return handleError(res, `O campo 'verifyBy' é obrigátorio.`, 400, 'Input inválido');
            }

            const { data: user, userError } = await supabase
                .from('usuarios')
                .select('isMonitor')
                .eq('email', verifyBy)
                .maybeSingle();

            if (!user || userError) {
                return handleError(res, `O usuário com o email ${verifyBy} não foi encontrado.`, 404, 'Usuário não encontrado');
            }

            if (!user.isMonitor) {
                return handleError(res, `O usuário com o email ${verifyBy} não é um monitor.`, 400, 'Usuário não é monitor');
            }

            const { data: receita, error } = await supabase
                .from('receitas')
                .update({
                    isVerify: true,
                    verifyBy: verifyBy,
                    ultimaAlteracao: new Date().toISOString()
                })
                .eq('id', id)
                .select();

            if (error) throw error;
            if (!receita) return handleError(res, 'Receita não encontrada', 404);

            return res.json({
                message: 'Receita verificada com sucesso',
                data: receita
            });
        } catch (e) {
            return handleError(res, e.message);
        }
    }
    async getAllVerifiedByTheme(req, res) {
        try {
            const { tema } = req.params;
            if (!TEMAS_VALIDOS.includes(tema)) {
                return handleError(res, `O tema ${tema} não é um tema válido. Temas válidos: ${TEMAS_VALIDOS.join(', ')}.`, 400, 'Input inválido');
            }
            const { data: idPost, error: idPostError } = await supabase
                .from('correlacaoReceitas')
                .select('idReceita')
                .eq('tema', tema);

            if (idPostError) return handleError(res, idPostError.message, 500, idPostError.details);
            if (!idPost) return handleError(res, 'Nenhuma receita encontrada', 404);

            const { data: receitas, error } = await supabase
                .from('receitas')
                .select()
                .in('id', idPost.map(post => post.idReceita))
                .eq('isVerify', true);
            if (error) return handleError(res, error.message, 500, error.details);
            return res.status(200).json(receitas);
        } catch (e) {
            return handleError(res, e.message);
        }
    }
    async getAllNotVerifiedByTheme(req, res) {
        try {
            const { tema } = req.params;
            if (!TEMAS_VALIDOS.includes(tema)) {
                return handleError(res, `O tema ${tema} não é um tema válido. Temas válidos: ${TEMAS_VALIDOS.join(', ')}.`, 400, 'Input inválido');
            }
            const { data: idPost, error: idPostError } = await supabase
                .from('correlacaoReceitas')
                .select('idReceita')
                .eq('tema', tema);

            if (idPostError) return handleError(res, idPostError.message, 500, idPostError.details);
            if (!idPost) return handleError(res, 'Nenhuma receita encontrada', 404);

            const { data: receitas, error } = await supabase
                .from('receitas')
                .select()
                .in('id', idPost.map(post => post.idReceita))
                .eq('isVerify', false);
            if (error) return handleError(res, error.message, 500, error.details);
            return res.status(200).json(receitas);
        } catch (e) {
            return handleError(res, e.message);
        }
    }
    async getAllByTheme(req, res) {
        try {
            const { tema } = req.params;
            if (!TEMAS_VALIDOS.includes(tema)) {
                return handleError(res, `O tema ${tema} não é um tema válido. Temas válidos: ${TEMAS_VALIDOS.join(', ')}.`, 400, 'Input inválido');
            }
            const { data: idPost, error: idPostError } = await supabase
                .from('correlacaoReceitas')
                .select('idReceita')
                .eq('tema', tema);

            if (idPostError) return handleError(res, idPostError.message, 500, idPostError.details);
            if (!idPost) return handleError(res, 'Nenhuma receita encontrada', 404);

            const { data: receitas, error } = await supabase
                .from('receitas')
                .select()
                .in('id', idPost.map(post => post.idReceita));

            if (error) return handleError(res, error.message, 500, error.details);
            return res.status(200).json(receitas);
        } catch (e) {
            return handleError(res, e.message);
        }
    }


    
    async getReceitasPorSubtemas(req, res) {
        try {
            const tema = req.params.tema; 
            const subtemas = req.params.subtema.split(','); 
    
            const subtemasQuery = subtemas.map(subtema => `subtema.eq.${subtema}`).join(',');
    
            const { data: correlacoes, error: correlacaoError } = await supabase
                .from('correlacaoReceitas')
                .select()
                .eq("tema",tema)
                .or(subtemasQuery);  
    
            if (correlacaoError) {
                console.error('Erro ao buscar correlações:', correlacaoError);
                return res.status(500).json({ error: `Erro ao buscar correlações de receitas: ${correlacaoError.message}` });
            }
    
            if (!correlacoes || correlacoes.length === 0) {
                return res.status(200).json([]);  
            }
    
            const idsReceitas = [...new Set(correlacoes.map(correlacao => correlacao.idReceita))];
            if (idsReceitas.length === 0) {
                return res.status(200).json([]);  }
    
            const { data: receitas, error: receitasError } = await supabase
                .from('receitas')
                .select('*, correlacaoReceitas(*)')
                .in('id', idsReceitas)  
                .eq('isVerify', true);

            if (receitasError) {
                console.error('Erro ao buscar receitas:', receitasError);
                return res.status(500).json({ error: `Erro ao buscar as receitas: ${receitasError.message}` });
            }
    
            return res.status(200).json(receitas);
        }
          catch (e) {
            console.error('Erro ao buscar receitas por subtemas:', e);
            return res.status(500).json({ error: `Erro interno ao processar a solicitação: ${e.message}` });
        }
    }   
}


function handleError(res, detail = 'Ocorreu um erro.', status = 500) {
    console.error('Erro:', detail);
    if (!res.headersSent) {
        return res.status(status).json({
            message: 'Erro',
            detail
        });
    }
}

export default new ReceitaController();<|MERGE_RESOLUTION|>--- conflicted
+++ resolved
@@ -66,7 +66,6 @@
                     .single();
 
                 if (temaSubtemaError && temaSubtemaError.code !== 'PGRST116') throw temaSubtemaError;
-<<<<<<< HEAD
 
                 if (!temaSubtemaData) {
                     const { error: createTemaSubtemaError } = await supabase
@@ -96,8 +95,6 @@
                         .upload(fileName, file.buffer, {
                             contentType: file.mimetype
                         });
-=======
->>>>>>> 9908dd8d
 
                 if (!temaSubtemaData) {
                     const { error: createTemaSubtemaError } = await supabase
@@ -120,14 +117,10 @@
 
             return res.status(201).json({
                 message: 'Receita criada com sucesso',
-<<<<<<< HEAD
                 data: {
                     ...receitaData,
                     fotos: imageUrls
                 }
-=======
-                data: receitaData
->>>>>>> 9908dd8d
             });
 
         } catch (e) {
